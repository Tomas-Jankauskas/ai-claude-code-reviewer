import json
import os
import sys
from typing import List, Dict, Any
import anthropic
from github import Github
import difflib
import requests
import fnmatch
import re
from unidiff import Hunk, PatchedFile, PatchSet
from embeddings_store import GuidelinesStore
# from dotenv import load_dotenv // for local env only

# Load environment variables from .env file
# load_dotenv() // for local env only

# Set DEBUG to true to get more verbose logging
DEBUG = os.environ.get('DEBUG', 'true').lower() == 'true'

def debug_log(message):
    if DEBUG:
        print(f"DEBUG: {message}")

# Add detailed environment variable checks
try:
    GITHUB_TOKEN = os.environ["GITHUB_TOKEN"]
    debug_log(f"GitHub token found with length: {len(GITHUB_TOKEN)}")
    debug_log(f"GitHub token first 4 chars: {GITHUB_TOKEN[:4]}...")
except KeyError:
    print("ERROR: GITHUB_TOKEN environment variable not set")
    sys.exit(1)

try:
    ANTHROPIC_API_KEY = os.environ["ANTHROPIC_API_KEY"]
    debug_log(f"Anthropic API key found with length: {len(ANTHROPIC_API_KEY)}")
    debug_log(f"Anthropic API key first 4 chars: {ANTHROPIC_API_KEY[:4]}...")
except KeyError:
    print("ERROR: ANTHROPIC_API_KEY environment variable not set")
    sys.exit(1)

# Initialize GitHub and Anthropic clients
try:
    debug_log("Initializing GitHub client...")
    gh = Github(GITHUB_TOKEN)
    debug_log("GitHub client initialized successfully")
except Exception as e:
    print(f"ERROR: Failed to initialize GitHub client: {str(e)}")
    sys.exit(1)

try:
    debug_log("Initializing Anthropic client...")
    claude_client = anthropic.Anthropic(api_key=ANTHROPIC_API_KEY)
    debug_log("Anthropic client initialized successfully")
except Exception as e:
    print(f"ERROR: Failed to initialize Anthropic client: {str(e)}")
    sys.exit(1)

# Initialize guidelines store
try:
    debug_log("Initializing guidelines store...")
    guidelines_store = GuidelinesStore()
    guidelines_store.initialize_from_markdown('coding_guidelines.md')
    debug_log("Guidelines store initialized successfully")
except Exception as e:
    print(f"ERROR: Failed to initialize guidelines store: {str(e)}")
    sys.exit(1)

class PRDetails:
    def __init__(self, owner: str, repo: str, pull_number: int, title: str, description: str):
        self.owner = owner
        self.repo = repo
        self.pull_number = pull_number
        self.title = title
        self.description = description


def get_pr_details() -> PRDetails:
    """Retrieves details of the pull request from GitHub Actions event payload."""
    event_path = os.environ.get("GITHUB_EVENT_PATH")
    
    # For local testing, use mock event file if GITHUB_EVENT_PATH is not set
    if event_path is None:
        event_path = ".github/test-data/pull_request_event.json"
        debug_log(f"Running locally, using mock event file: {event_path}")
    else:
        debug_log(f"Running in GitHub Actions, event path: {event_path}")
    
    try:
        with open(event_path, "r") as f:
            event_data = json.load(f)
        
        debug_log(f"Event data: {json.dumps(event_data, indent=2)}")

        # Handle PR labeled event
        if "pull_request" in event_data:
            pull_number = event_data["pull_request"]["number"]
            repo_full_name = event_data["repository"]["full_name"]
        else:
            print("ERROR: Unsupported event type, requires pull_request data")
            raise ValueError("Unsupported event type")

        debug_log(f"PR number: {pull_number}")
        debug_log(f"Repo: {repo_full_name}")

        owner, repo = repo_full_name.split("/")
        
        try:
            debug_log(f"Getting repo object for {repo_full_name}...")
            repo_obj = gh.get_repo(repo_full_name)
            debug_log(f"Getting PR #{pull_number}...")
            pr = repo_obj.get_pull(pull_number)
            debug_log(f"Successfully retrieved PR: {pr.title}")
            
            return PRDetails(owner, repo, pull_number, pr.title, pr.body)
        except Exception as e:
            print(f"ERROR: Failed to get PR details from GitHub: {str(e)}")
            raise
            
    except Exception as e:
        print(f"ERROR: Failed to parse event data: {str(e)}")
        raise


def get_diff(owner: str, repo: str, pull_number: int) -> str:
    """Fetches the diff of the pull request from GitHub API."""
    # Use the correct repository name format
    repo_name = f"{owner}/{repo}"
    print(f"Attempting to get diff for: {repo_name} PR#{pull_number}")

    try:
        debug_log(f"Getting repo object for {repo_name}...")
        repo = gh.get_repo(repo_name)
        debug_log(f"Getting PR #{pull_number}...")
        pr = repo.get_pull(pull_number)
        debug_log(f"Successfully retrieved PR: {pr.title}")

        # Use the GitHub API URL directly
        api_url = f"https://api.github.com/repos/{repo_name}/pulls/{pull_number}"
        debug_log(f"Making API request to: {api_url}.diff")

        headers = {
            'Authorization': f'Bearer {GITHUB_TOKEN}',
            'Accept': 'application/vnd.github.v3.diff'
        }

        response = requests.get(f"{api_url}.diff", headers=headers)
        debug_log(f"API Response status code: {response.status_code}")

        if response.status_code == 200:
            diff = response.text
            print(f"Retrieved diff length: {len(diff) if diff else 0}")
            return diff
        else:
            print(f"ERROR: Failed to get diff. Status code: {response.status_code}")
            print(f"Response content: {response.text}")
            print(f"URL attempted: {api_url}.diff")
            print(f"Headers: {headers}")
            raise Exception(f"Failed to get diff from GitHub: {response.status_code}")
    except Exception as e:
        print(f"ERROR: Exception getting diff: {str(e)}")
        raise

class Chunk:
    """Represents a chunk/hunk in a diff."""
    def __init__(self):
        self.content = ""
        self.changes = []
        self.source_start = 0
        self.source_length = 0
        self.target_start = 0
        self.target_length = 0

class Change:
    """Represents a single change line in a diff."""
    def __init__(self, content="", line_number=None):
        self.content = content
        self.line_number = line_number  # Line number in the target file
        self.diff_position = None  # Position within the diff file (for GitHub PR review API)

class File:
    """Represents a file in a diff."""
    def __init__(self):
        self.from_file = None
        self.to_file = None
        self.chunks = []

def parse_diff(diff_text: str) -> List[File]:
    """Parse a diff string into structured data."""
    files = []
    current_file = None
    current_chunk = None
    target_line_number = 0
    
    debug_log("Starting to parse diff...")
    try:
        for line in diff_text.splitlines():
            # Starting a new file
            if line.startswith("diff --git"):
                if current_file:
                    files.append(current_file)
                current_file = File()
                debug_log(f"New file found: {line}")
                continue
                
            if not current_file:
                continue
                
            # Get file names
            if line.startswith("--- "):
                current_file.from_file = line[4:].strip()
                debug_log(f"From file: {current_file.from_file}")
                continue
                
            if line.startswith("+++ "):
                current_file.to_file = line[4:].strip()
                debug_log(f"To file: {current_file.to_file}")
                continue
                
            # Start of a chunk/hunk
            if line.startswith("@@"):
                if current_chunk:
                    current_file.chunks.append(current_chunk)
                    
                current_chunk = Chunk()
                current_chunk.content = line
                
                # Parse the hunk header to get target line numbers
                # Format: @@ -a,b +c,d @@
                match = re.match(r'@@ -(\d+)(?:,\d+)? \+(\d+)(?:,\d+)? @@', line)
                if match:
                    source_start = int(match.group(1))
                    target_start = int(match.group(2))
                    current_chunk.source_start = source_start
                    current_chunk.target_start = target_start
                    target_line_number = target_start
                    debug_log(f"New chunk starting at line {target_line_number} (source line {source_start}): {line}")
                else:
                    target_line_number = 1  # Default if we can't parse
                    current_chunk.target_start = 1
                    current_chunk.source_start = 1
                    debug_log(f"Warning: Could not parse line numbers from hunk header: {line}")
                    
                continue
                
            if current_chunk:
                current_chunk.content += "\n" + line
                
                # Store the change with its position in the file and in the diff
                if line.startswith(" ") or line.startswith("+"):
                    # Both context and added lines increment the target file line number
                    change = Change(content=line, line_number=target_line_number)
                    current_chunk.changes.append(change)
                    target_line_number += 1
                elif line.startswith("-"):
                    # Removed lines don't affect target file line numbers
                    change = Change(content=line)
                    current_chunk.changes.append(change)
        
        # Add the last file and chunk if any
        if current_file:
            if current_chunk:
                current_file.chunks.append(current_chunk)
            files.append(current_file)
        
        # Calculate positions for GitHub's PR review API
        # GitHub needs position to be relative to the start of the diff
        for file in files:
            position_counter = 0
            for chunk in file.chunks:
                # The hunk header line counts as position 1
                position_counter += 1
                
                for i, change in enumerate(chunk.changes):
                    # Each change's position is its index in the entire diff file
                    position_counter += 1
                    # Store the position for later use
                    change.diff_position = position_counter
                    
                    # Debug information for the first few and last few changes
                    if i < 3 or i >= len(chunk.changes) - 3:
                        line_str = f"line {change.line_number}" if change.line_number else "removed line"
                        debug_log(f"Change {i} at position {position_counter} ({line_str}): {change.content[:30]}")
        
        debug_log(f"Diff parsing complete. Found {len(files)} files.")
        for file in files:
            debug_log(f"File: {file.to_file} with {len(file.chunks)} chunks")
            
        return files
    except Exception as e:
        print(f"ERROR: Failed to parse diff: {str(e)}")
        raise

def create_prompt(file: File, chunk: Chunk, pr_details: PRDetails) -> str:
    """Creates a prompt for Claude to review the code."""
    try:
        # Get relevant guidelines based on the code being reviewed
        debug_log(f"Getting relevant guidelines for {file.to_file}...")
        relevant_guidelines = guidelines_store.get_relevant_guidelines(
            code_snippet=chunk.content,
            file_path=file.to_file
        )
        
        guidelines_text = "\n".join(relevant_guidelines)
        debug_log(f"Found {len(relevant_guidelines)} relevant guidelines")
        
        # Map the changes to a format that includes line numbers for easier review
        formatted_changes = []
        for change in chunk.changes:
            line_prefix = f"{change.line_number} " if change.line_number else ""
            formatted_changes.append(f"{line_prefix}{change.content}")
        
        formatted_chunk = "\n".join(formatted_changes)
        debug_log(f"Formatted diff with {len(chunk.changes)} changes")
        
        prompt = f"""Your task is reviewing pull requests according to our coding guidelines. Instructions:
        - Provide the response in following JSON format: {{"reviews": [{{"lineNumber": <line_number>, "reviewComment": "<review comment>"}}]}}
        - The lineNumber should reference the line numbers shown at the beginning of each line in the diff
        - Only comment on the lines that start with '+' in the diff (added lines)
        - Only provide comments if there is something to improve
        - Use GitHub Markdown in comments
        - Focus on bugs, security issues, performance problems, and adherence to our coding guidelines
        - IMPORTANT: NEVER suggest adding comments to the code

Here are the relevant coding guidelines for this code:

{guidelines_text}

Review the following code diff in the file "{file.to_file}" and take the pull request title and description into account when writing the response.

Pull request title: {pr_details.title}
Pull request description:

---
{pr_details.description or 'No description provided'}
---

Git diff to review (format: line_number content):

```diff
{formatted_chunk}
```
"""
        debug_log(f"Created prompt of length {len(prompt)}")
        return prompt
    except Exception as e:
        print(f"ERROR: Failed to create prompt: {str(e)}")
        raise

def get_ai_response(prompt: str) -> List[Dict[str, str]]:
    """Sends the prompt to Claude API and retrieves the response."""
    model = os.environ.get('CLAUDE_MODEL', 'claude-3-5-sonnet-20240620')
    debug_log(f"Using Claude model: {model}")

    print("===== The prompt sent to Claude is: =====")
    print(prompt)
    try:
        debug_log("Sending prompt to Claude API...")
        response = claude_client.messages.create(
            model=model,
            max_tokens=4000,
            temperature=0.7,
            system="You are an expert code reviewer. Provide feedback in the requested JSON format.",
            messages=[
                {"role": "user", "content": prompt}
            ]
        )
        debug_log("Received response from Claude API")

        response_text = response.content[0].text
        debug_log(f"Raw response text length: {len(response_text)}")
        
        # Extract JSON if it's wrapped in code blocks
        if response_text.startswith('```json'):
            response_text = response_text[7:]  # Remove ```json
        if response_text.endswith('```'):
            response_text = response_text[:-3]  # Remove ```
        response_text = response_text.strip()

        print(f"Cleaned response text: {response_text}")

        try:
            data = json.loads(response_text)
            debug_log(f"Successfully parsed JSON from response")

            if "reviews" in data and isinstance(data["reviews"], list):
                reviews = data["reviews"]
                debug_log(f"Found {len(reviews)} reviews in response")
                
                valid_reviews = []
                for review in reviews:
                    if "lineNumber" in review and "reviewComment" in review:
                        valid_reviews.append(review)
                        debug_log(f"Valid review for line {review['lineNumber']}: {review['reviewComment'][:50]}...")
                    else:
                        print(f"Invalid review format: {review}")
                return valid_reviews
            else:
                print("ERROR: Response doesn't contain valid 'reviews' array")
                print(f"Response content: {data}")
                return []
        except json.JSONDecodeError as e:
            print(f"ERROR: Failed to decode JSON response: {e}")
            print(f"Raw response: {response_text}")
            return []
    except Exception as e:
        print(f"ERROR: Failed during Claude API call: {str(e)}")
        raise

def create_comment(file: File, chunk: Chunk, ai_responses: List[Dict[str, str]]) -> List[Dict[str, Any]]:
    """Creates comment objects from AI responses."""
    comments = []
    
    debug_log(f"Creating comments for {len(ai_responses)} AI responses")
    
    # Create a lookup of line numbers to changes
    line_map = {}
    for change in chunk.changes:
        if change.line_number is not None:
            line_map[change.line_number] = change
    
    # Debug info for line map
    debug_log("\nLine map:")
    for line_num, change in sorted(line_map.items()):
        debug_log(f"Line {line_num}: {change.content}")
    
    for ai_response in ai_responses:
        try:
            line_number = int(ai_response["lineNumber"])
            debug_log(f"Processing AI response for line {line_number}")
            
            # Check if the line is in our map
            if line_number not in line_map:
                debug_log(f"Warning: Line {line_number} not found in the diff")
                continue
                
            # Get the change for this line
            change = line_map[line_number]
            
            debug_log(f"@@@@TEST change: {change}")
            
            # Ensure the line is an added line (starts with +)
            if not change.content.startswith("+"):
                debug_log(f"Warning: Line {line_number} is not an added line: {change.content}")
                continue
            
            # GitHub expects paths without 'a/' or 'b/' prefixes
            path = file.to_file
            debug_log(f"@@@@TEST path: {path}")
            if path.startswith('a/'):
                path = path[2:]
                debug_log(f"Removed a/ prefix from path: {path}")
            elif path.startswith('b/'):
                path = path[2:]
                debug_log(f"Removed b/ prefix from path: {path}")
            
            comment = {
                "body": ai_response["reviewComment"],
                "path": path,
                "line": line_number,  # This is more reliable than position
            }
            
            debug_log(f"@@@@TEST comment: {comment}")
            debug_log(f"Created comment for {path} at line {line_number}")
            comments.append(comment)
            debug_log(f'@@@@TEST comments: {comments}')

        except (KeyError, TypeError, ValueError) as e:
            debug_log(f"Error creating comment from AI response: {e}, Response: {ai_response}")
    
    debug_log(f"Created {len(comments)} valid comments")
    return comments

def analyze_code(parsed_diff: List[File], pr_details: PRDetails) -> List[Dict[str, Any]]:
    """Analyzes the code changes using Claude and generates review comments."""
    print("Starting analyze_code...")
    print(f"Number of files to analyze: {len(parsed_diff)}")
    comments = []

    for file in parsed_diff:
        print(f"\nProcessing file: {file.to_file}")
        
        if not file.to_file or file.to_file == "/dev/null":
            debug_log(f"Skipping file with invalid path: {file.to_file}")
            continue
            
        # Process each chunk in the file
        for chunk_index, chunk in enumerate(file.chunks):
            debug_log(f"Processing chunk {chunk_index+1}/{len(file.chunks)}")
            prompt = create_prompt(file, chunk, pr_details)
            print(f"Created prompt of length {len(prompt)}")
            
            # Get AI response
            ai_responses = get_ai_response(prompt)
            print(f"AI generated {len(ai_responses)} review comments")
            
            # Create comments from AI responses
            new_comments = create_comment(file, chunk, ai_responses)
            comments.extend(new_comments)
            print(f"Added {len(new_comments)} new comments")

    print(f"\nFinal comments list: {len(comments)} comments")
    if len(comments) > 0:
        debug_log("Sample of comments:")
        for i, comment in enumerate(comments[:3]):  # Show first 3 comments
            debug_log(f"Comment {i+1}: {comment['path']}:{comment.get('line', 'N/A')} - {comment['body'][:50]}...")
    
    return comments

def create_review_comment(
    owner: str,
    repo: str,
    pull_number: int,
    comments: List[Dict[str, Any]],
):
<<<<<<< HEAD
    """Posts comments to the PR as individual line comments."""
    print(f"Posting {len(comments)} review comments to PR")
=======
    """Creates a pull request review with comments on specific lines."""
    print(f"Creating PR review with {len(comments)} comments")
>>>>>>> 556dc09b
    
    if not comments:
        print("WARNING: No comments to post, skipping")
        return
        
    try:
        # Initialize GitHub client and get repository
        debug_log(f"Getting repo object for {owner}/{repo}...")
        repo_obj = gh.get_repo(f"{owner}/{repo}")
        debug_log(f"Getting PR #{pull_number}...")
        pr = repo_obj.get_pull(pull_number)
        debug_log(f"Successfully retrieved PR: {pr.title}")
        
<<<<<<< HEAD
        # Get the list of files in the PR to verify paths
        pr_files = list(pr.get_files())
        file_paths = [f.filename for f in pr_files]
        debug_log(f"PR contains {len(file_paths)} files: {file_paths}")
        
        # Track how many comments were successfully created
        successful_comments = 0
        failed_comments = 0
        comment_ids = []
        
        # Process each comment
        print(f"Creating individual line comments for each issue...")
        for i, comment in enumerate(comments):
            try:
                path = comment.get('path')
                line = comment.get('line')
                body = comment.get('body')
                
                # Skip invalid comments
                if not path or not line or not body:
                    debug_log(f"Skipping comment with missing data: path={path}, line={line}")
                    failed_comments += 1
                    continue
                
                # Verify the file path exists in the PR
                if path not in file_paths:
                    debug_log(f"Warning: File path '{path}' not found in PR files")
                    # Try to find a close match
                    for pr_file in file_paths:
                        if pr_file.endswith(path):
                            debug_log(f"Found matching file: {pr_file}")
                            path = pr_file
                            break
                
                debug_log(f"Creating comment on {path}:{line}")
                
                # Create comment directly on the PR
                pr_comment = pr.create_comment(
                    body=body,
                    path=path,
                    line=line
                )
                
                debug_log(f"Successfully created comment {i+1}/{len(comments)} with ID: {pr_comment.id}")
                comment_ids.append(pr_comment.id)
                successful_comments += 1
                
            except Exception as e:
                debug_log(f"Error creating comment {i+1}/{len(comments)}: {str(e)}")
                failed_comments += 1
                continue
        
        # Print summary
        print(f"Created {successful_comments} comments successfully, {failed_comments} failed")
=======
        # Format comments for the review
        formatted_comments = []
        
        for comment in comments:
            path = comment.get('path')
            line = comment.get('line')
            body = comment.get('body')
            
            if not path or not line or not body:
                debug_log(f"Skipping comment with missing data: path={path}, line={line}")
                continue
                
            formatted_comment = {
                'path': path,
                'line': line,
                'body': body
            }
            
            debug_log(f"Adding comment for {path}:{line}")
            formatted_comments.append(formatted_comment)
        
        if not formatted_comments:
            print("WARNING: No valid comments to post")
            return
            
        # Create the pull request review with all comments
        review = pr.create_review(
            body="Code review by Claude",
            event="COMMENT",
            comments=formatted_comments
        )
        
        print(f"Successfully created PR review with ID: {review.id}")
        return review.id
>>>>>>> 556dc09b
        
        if successful_comments > 0:
            return comment_ids
        else:
            raise Exception("Failed to create any comments")
            
    except Exception as e:
<<<<<<< HEAD
        print(f"ERROR: Failed to create comments: {str(e)}")
        print(f"Error type: {type(e)}")
        
        # Try fallback method - create a consolidated issue comment
        try:
            debug_log("Using fallback method: Creating a consolidated issue comment")
            
            # Format all reviews into a single comment
            comment_body = "# Claude Code Review Results\n\n"
            
            # Group comments by file for better organization
            comments_by_file = {}
            for comment in comments:
                file_path = comment.get('path', 'Unknown')
                if file_path not in comments_by_file:
                    comments_by_file[file_path] = []
                comments_by_file[file_path].append(comment)
            
            # Add file headings and organize comments by file
            for file_path, file_comments in comments_by_file.items():
                comment_body += f"## File: {file_path}\n\n"
                
                # Sort comments by line number
                file_comments.sort(key=lambda c: c.get('line', 0))
                
                for comment in file_comments:
                    line_num = comment.get('line', 'N/A')
                    comment_body += f"### Line {line_num}\n\n"
                    comment_body += f"{comment.get('body', '')}\n\n"
                    comment_body += "---\n\n"
            
            # Create the fallback comment
            fallback_comment = pr.create_issue_comment(comment_body)
            print(f"Created fallback consolidated comment with ID: {fallback_comment.id}")
            return [fallback_comment.id]  # Return as a list for consistency
            
=======
        print(f"ERROR: Failed to create PR review: {str(e)}")
        
        # Try fallback method - post comments individually
        try:
            debug_log("Using fallback: Posting comments individually")
            comment_ids = []
            
            for comment in comments:
                path = comment.get('path')
                line = comment.get('line')
                body = comment.get('body')
                
                if not path or not line or not body:
                    continue
                    
                try:
                    pr_comment = pr.create_comment(
                        body=body,
                        path=path,
                        line=line
                    )
                    comment_ids.append(pr_comment.id)
                    debug_log(f"Created individual comment on {path}:{line}")
                except Exception as comment_error:
                    debug_log(f"Failed to create individual comment: {str(comment_error)}")
            
            if comment_ids:
                print(f"Created {len(comment_ids)} individual comments")
                return comment_ids
            else:
                raise Exception("Failed to create any individual comments")
                
>>>>>>> 556dc09b
        except Exception as e2:
            debug_log(f"Individual comment fallback failed: {str(e2)}")
            
            # Final fallback - post a consolidated issue comment
            try:
                debug_log("Using final fallback: Posting consolidated issue comment")
                
                # Group comments by file
                comments_by_file = {}
                for comment in comments:
                    file_path = comment.get('path', 'Unknown')
                    if file_path not in comments_by_file:
                        comments_by_file[file_path] = []
                    comments_by_file[file_path].append(comment)
                
                # Generate the comment body
                comment_body = "# Claude Code Review Results\n\n"
                
                for file_path, file_comments in comments_by_file.items():
                    comment_body += f"## File: {file_path}\n\n"
                    
                    # Sort comments by line number
                    file_comments.sort(key=lambda c: c.get('line', 0))
                    
                    for comment in file_comments:
                        line_num = comment.get('line', 'N/A')
                        comment_body += f"### Line {line_num}\n\n"
                        comment_body += f"{comment.get('body', '')}\n\n"
                        comment_body += "---\n\n"
                
                # Create the fallback comment
                fallback_comment = pr.create_issue_comment(comment_body)
                print(f"Created fallback consolidated comment with ID: {fallback_comment.id}")
                return [fallback_comment.id]
                
            except Exception as e3:
                debug_log(f"All fallback methods failed: {str(e3)}")
                raise Exception(f"Failed to create any type of comments: {str(e)}")

def post_comments_to_pr(
    owner: str,
    repo: str,
    pull_number: int,
    comments: List[Dict[str, Any]],
):
    """
    DEPRECATED: This function has been replaced by create_review_comment.
    Forwards to the new function for backward compatibility.
    """
    print("WARNING: Using deprecated post_comments_to_pr function")
    print("Please update code to use create_review_comment instead")
    return create_review_comment(owner, repo, pull_number, comments)

def create_review_comment_deprecated(
    owner: str,
    repo: str,
    pull_number: int,
    comments: List[Dict[str, Any]],
):
    """
    DEPRECATED: This function has been replaced by create_review_comment.
    Forwards to the new function for backward compatibility.
    """
    print("WARNING: Using deprecated create_review_comment_deprecated function")
    print("Please update code to use create_review_comment instead")
    return create_review_comment(owner, repo, pull_number, comments)

def main():
    """Main function to execute the code review process."""
    try:
        print("=== Starting Claude Code Reviewer ===")
        debug_log("Starting code review process with DEBUG enabled")
        
        # Print current environment for debugging
        debug_log(f"Python version: {sys.version}")
        debug_log(f"Current directory: {os.getcwd()}")
        debug_log(f"Environment variables: {[k for k in os.environ.keys() if not k.startswith('_')]}")
        
        pr_details = get_pr_details()
        debug_log(f"Got PR details: {pr_details.__dict__}")

        diff = get_diff(pr_details.owner, pr_details.repo, pr_details.pull_number)
        
        debug_log(f"Got diff of length: {len(diff)}")
        
        if not diff:
            print("WARNING: No diff found, nothing to review")
            return

        parsed_diff = parse_diff(diff)
        debug_log(f"Parsed diff into {len(parsed_diff)} files")

        # Get and clean exclude patterns
        exclude_patterns_raw = os.environ.get("INPUT_EXCLUDE", "")
        debug_log(f"Raw exclude patterns: {exclude_patterns_raw}")
        
        exclude_patterns = []
        if exclude_patterns_raw and exclude_patterns_raw.strip():
            exclude_patterns = [p.strip() for p in exclude_patterns_raw.split(",") if p.strip()]
        debug_log(f"Processed exclude patterns: {exclude_patterns}")

        # Filter files
        filtered_diff = []
        for file in parsed_diff:
            file_path = file.to_file
            should_exclude = any(fnmatch.fnmatch(file_path, pattern) for pattern in exclude_patterns)
            if should_exclude:
                debug_log(f"Excluding file: {file_path}")
                continue
            filtered_diff.append(file)
            debug_log(f"Including file: {file_path}")

        debug_log(f"Files to analyze after filtering: {[f.to_file for f in filtered_diff]}")
        
        if not filtered_diff:
            print("WARNING: No files to analyze after filtering")
            return
            
        comments = analyze_code(filtered_diff, pr_details)
        debug_log(f"Generated {len(comments)} comments")
        
        if comments:
            try:
                # Use the create_review_comment function to create a PR review
                review_id = create_review_comment(
                    pr_details.owner, pr_details.repo, pr_details.pull_number, comments
                )
                print(f"Successfully posted review with ID: {review_id}")
            except Exception as e:
                print(f"ERROR: Failed to post comments: {str(e)}")
                sys.exit(1)  # Exit with error code
        else:
            print("No issues found, no comments to post")
    except Exception as error:
        print(f"ERROR in main: {str(error)}")
        sys.exit(1)  # Exit with error code

if __name__ == "__main__":
    try:
        main()
    except Exception as error:
        print(f"FATAL ERROR: {str(error)}")
        sys.exit(1)  # Exit with error code <|MERGE_RESOLUTION|>--- conflicted
+++ resolved
@@ -513,13 +513,8 @@
     pull_number: int,
     comments: List[Dict[str, Any]],
 ):
-<<<<<<< HEAD
-    """Posts comments to the PR as individual line comments."""
-    print(f"Posting {len(comments)} review comments to PR")
-=======
     """Creates a pull request review with comments on specific lines."""
     print(f"Creating PR review with {len(comments)} comments")
->>>>>>> 556dc09b
     
     if not comments:
         print("WARNING: No comments to post, skipping")
@@ -533,62 +528,6 @@
         pr = repo_obj.get_pull(pull_number)
         debug_log(f"Successfully retrieved PR: {pr.title}")
         
-<<<<<<< HEAD
-        # Get the list of files in the PR to verify paths
-        pr_files = list(pr.get_files())
-        file_paths = [f.filename for f in pr_files]
-        debug_log(f"PR contains {len(file_paths)} files: {file_paths}")
-        
-        # Track how many comments were successfully created
-        successful_comments = 0
-        failed_comments = 0
-        comment_ids = []
-        
-        # Process each comment
-        print(f"Creating individual line comments for each issue...")
-        for i, comment in enumerate(comments):
-            try:
-                path = comment.get('path')
-                line = comment.get('line')
-                body = comment.get('body')
-                
-                # Skip invalid comments
-                if not path or not line or not body:
-                    debug_log(f"Skipping comment with missing data: path={path}, line={line}")
-                    failed_comments += 1
-                    continue
-                
-                # Verify the file path exists in the PR
-                if path not in file_paths:
-                    debug_log(f"Warning: File path '{path}' not found in PR files")
-                    # Try to find a close match
-                    for pr_file in file_paths:
-                        if pr_file.endswith(path):
-                            debug_log(f"Found matching file: {pr_file}")
-                            path = pr_file
-                            break
-                
-                debug_log(f"Creating comment on {path}:{line}")
-                
-                # Create comment directly on the PR
-                pr_comment = pr.create_comment(
-                    body=body,
-                    path=path,
-                    line=line
-                )
-                
-                debug_log(f"Successfully created comment {i+1}/{len(comments)} with ID: {pr_comment.id}")
-                comment_ids.append(pr_comment.id)
-                successful_comments += 1
-                
-            except Exception as e:
-                debug_log(f"Error creating comment {i+1}/{len(comments)}: {str(e)}")
-                failed_comments += 1
-                continue
-        
-        # Print summary
-        print(f"Created {successful_comments} comments successfully, {failed_comments} failed")
-=======
         # Format comments for the review
         formatted_comments = []
         
@@ -623,52 +562,8 @@
         
         print(f"Successfully created PR review with ID: {review.id}")
         return review.id
->>>>>>> 556dc09b
-        
-        if successful_comments > 0:
-            return comment_ids
-        else:
-            raise Exception("Failed to create any comments")
-            
+        
     except Exception as e:
-<<<<<<< HEAD
-        print(f"ERROR: Failed to create comments: {str(e)}")
-        print(f"Error type: {type(e)}")
-        
-        # Try fallback method - create a consolidated issue comment
-        try:
-            debug_log("Using fallback method: Creating a consolidated issue comment")
-            
-            # Format all reviews into a single comment
-            comment_body = "# Claude Code Review Results\n\n"
-            
-            # Group comments by file for better organization
-            comments_by_file = {}
-            for comment in comments:
-                file_path = comment.get('path', 'Unknown')
-                if file_path not in comments_by_file:
-                    comments_by_file[file_path] = []
-                comments_by_file[file_path].append(comment)
-            
-            # Add file headings and organize comments by file
-            for file_path, file_comments in comments_by_file.items():
-                comment_body += f"## File: {file_path}\n\n"
-                
-                # Sort comments by line number
-                file_comments.sort(key=lambda c: c.get('line', 0))
-                
-                for comment in file_comments:
-                    line_num = comment.get('line', 'N/A')
-                    comment_body += f"### Line {line_num}\n\n"
-                    comment_body += f"{comment.get('body', '')}\n\n"
-                    comment_body += "---\n\n"
-            
-            # Create the fallback comment
-            fallback_comment = pr.create_issue_comment(comment_body)
-            print(f"Created fallback consolidated comment with ID: {fallback_comment.id}")
-            return [fallback_comment.id]  # Return as a list for consistency
-            
-=======
         print(f"ERROR: Failed to create PR review: {str(e)}")
         
         # Try fallback method - post comments individually
@@ -701,7 +596,6 @@
             else:
                 raise Exception("Failed to create any individual comments")
                 
->>>>>>> 556dc09b
         except Exception as e2:
             debug_log(f"Individual comment fallback failed: {str(e2)}")
             
